# Configuration file for the Sphinx documentation builder.
#
# This file only contains a selection of the most common options. For a full
# list see the documentation:
# https://www.sphinx-doc.org/en/master/usage/configuration.html

# -- Path setup --------------------------------------------------------------

# If extensions (or modules to document with autodoc) are in another directory,
# add these directories to sys.path here. If the directory is relative to the
# documentation root, use os.path.abspath to make it absolute, like shown here.
#
import os
import sys

sys.path.insert(0, os.path.abspath("../"))


# -- Project information -----------------------------------------------------

project = "Recpack"
copyright = "2021, Lien Michiels"
author = "Lien Michiels"

# The full version, including alpha/beta/rc tags
release = "0.0.1"


# -- General configuration ---------------------------------------------------

# Add any Sphinx extension module names here, as strings. They can be
# extensions coming with Sphinx (named 'sphinx.ext.*') or your custom
# ones.
extensions = [
    "sphinx.ext.autodoc",
    "sphinx.ext.napoleon",
    "sphinx.ext.autosummary",
    "sphinx.ext.mathjax",
]

# Add any paths that contain templates here, relative to this directory.
templates_path = ["_templates"]

# List of patterns, relative to source directory, that match files and
# directories to ignore when looking for source files.
# This pattern also affects html_static_path and html_extra_path.
exclude_patterns = []


# -- Options for HTML output -------------------------------------------------

# The theme to use for HTML and HTML Help pages.  See the documentation for
# a list of builtin themes.
#
html_theme = "sphinx_rtd_theme"

# Add any paths that contain custom static files (such as style sheets) here,
# relative to this directory. They are copied after the builtin static files,
# so a file named "default.css" will overwrite the builtin "default.css".
html_static_path = ["_static"]

# -- Options for MathJax --------
mathjax_config = {
<<<<<<< HEAD
    'extensions': ['tex2jax.js'],
    'jax': ['input/TeX', 'output/HTML-CSS'],
=======
    "extensions": ["tex2jax.js"],
    "jax": ["input/TeX", "output/HTML-CSS"],
>>>>>>> 7e426f94
}<|MERGE_RESOLUTION|>--- conflicted
+++ resolved
@@ -61,11 +61,6 @@
 
 # -- Options for MathJax --------
 mathjax_config = {
-<<<<<<< HEAD
-    'extensions': ['tex2jax.js'],
-    'jax': ['input/TeX', 'output/HTML-CSS'],
-=======
     "extensions": ["tex2jax.js"],
     "jax": ["input/TeX", "output/HTML-CSS"],
->>>>>>> 7e426f94
 }