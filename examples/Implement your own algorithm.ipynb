--- conflicted
+++ resolved
@@ -1,5 +1,4 @@
 {
-<<<<<<< HEAD
     "cells": [
         {
             "cell_type": "code",
@@ -652,7 +651,7 @@
             "outputs": [],
             "source": [
                 "# Add NDCG and Recall to be evaluated at 10, 20\n",
-                "pipeline_builder.add_metric('NDCGK', [10, 20])\n",
+                "pipeline_builder.add_metric('NormalizedDiscountedCumulativeGainK', [10, 20])\n",
                 "pipeline_builder.add_metric('RecallK', [10, 20])\n"
             ]
         },
@@ -693,7 +692,7 @@
             "metadata": {},
             "outputs": [],
             "source": [
-                "pipeline.get_metrics_dataframe()"
+                "pipeline.get_metrics()"
             ]
         },
         {
@@ -726,732 +725,4 @@
     },
     "nbformat": 4,
     "nbformat_minor": 5
-=======
- "cells": [
-  {
-   "cell_type": "code",
-   "execution_count": null,
-   "id": "joint-import",
-   "metadata": {},
-   "outputs": [],
-   "source": [
-    "import numpy as np\n",
-    "import pandas as pd\n",
-    "from scipy.sparse import csr_matrix, lil_matrix\n",
-    "\n",
-    "from recpack.algorithms.base import Algorithm, TorchMLAlgorithm, FactorizationAlgorithm\n",
-    "from recpack.algorithms.util import get_users, get_batches, naive_sparse2tensor, naive_tensor2sparse\n",
-    "from recpack.matrix import to_binary, InteractionMatrix"
-   ]
-  },
-  {
-   "cell_type": "markdown",
-   "id": "heard-negotiation",
-   "metadata": {},
-   "source": [
-    "# Softmax over popularity scores"
-   ]
-  },
-  {
-   "cell_type": "code",
-   "execution_count": null,
-   "id": "tribal-original",
-   "metadata": {},
-   "outputs": [],
-   "source": [
-    "import numpy as np\n",
-    "from scipy.sparse import csr_matrix\n",
-    "\n",
-    "from recpack.algorithms.base import Algorithm\n",
-    "\n",
-    "class RandomizedSoftmaxPopularity(Algorithm):\n",
-    "    \"\"\"Recommend items using softmax on the natural logarithm of item counts.\n",
-    "\n",
-    "    Recommendations are sampled from the probability distribution\n",
-    "    created by taking the softmax of the natural logarithm of item counts.\n",
-    "    Items are scored such that the distance between the item in first place\n",
-    "    and the item in second place is the same as between all other items.\n",
-    "\n",
-    "    :param K: Only the K most frequent items are considered for recommendation\n",
-    "    :param tau: Temperature in the softmax computation\n",
-    "    \"\"\"\n",
-    "    def __init__(self, K, tau):\n",
-    "        self.K = K\n",
-    "        self.tau = tau\n",
-    "\n",
-    "    def _fit(self, X: csr_matrix):\n",
-    "        # compute pop by taking logarithm of the raw counts\n",
-    "        #.A1 puts it into a 1d array, making all subsequent operations easy\n",
-    "        pop = np.log(np.sum(X, axis=0)).A1\n",
-    "\n",
-    "        max_pop = np.max(pop)\n",
-    "\n",
-    "        # Cut to top K\n",
-    "        self.top_k_pop_items_ = np.argsort(pop)[-self.K:]\n",
-    "        top_k_pop = pop[self.top_k_pop_items_]\n",
-    "\n",
-    "        # To make softmax numerically stable, we compute exp((pop - max(pop))/self.tau)\n",
-    "        # instead of exp(pop/self.tau):\n",
-    "        #\n",
-    "        # softmax for item i can then be computed as\n",
-    "        # e^((pop[i] - max(pop))/tau) / sum([e^(pop[j] - max(pop))/self.tau for j in topK])\n",
-    "        top_k_pop_minus_max = (top_k_pop - max_pop)/self.tau\n",
-    "\n",
-    "        top_k_exp = np.exp(top_k_pop_minus_max)\n",
-    "\n",
-    "        top_k_pop_sum = np.sum(top_k_exp)\n",
-    "\n",
-    "        self.softmax_scores_ = top_k_exp / top_k_pop_sum    \n",
-    "        \n",
-    "\n",
-    "    def _predict(self, X:csr_matrix):\n",
-    "        # Randomly sample items, with weights decided by the softmax scores\n",
-    "        users = X.nonzero()[0]\n",
-    "\n",
-    "        # The resulting score = (K - ix)/K\n",
-    "        # The first sampled item gets score 1, and the last sampled item score 1/K\n",
-    "        score_list = [\n",
-    "            (u, i, (self.K-ix)/self.K)\n",
-    "            for u in set(users)\n",
-    "            for ix, i in enumerate(\n",
-    "                np.random.choice(\n",
-    "                    self.top_k_pop_items_,\n",
-    "                    size=self.K,\n",
-    "                    replace=False,\n",
-    "                    p=self.softmax_scores_\n",
-    "                )\n",
-    "            )\n",
-    "        ]\n",
-    "        user_idxs, item_idxs, scores = list(zip(*score_list))\n",
-    "        score_matrix = csr_matrix((scores, (user_idxs, item_idxs)), shape=X.shape)\n",
-    "\n",
-    "        return score_matrix"
-   ]
-  },
-  {
-   "cell_type": "markdown",
-   "id": "opening-hostel",
-   "metadata": {},
-   "source": [
-    "## Try it out"
-   ]
-  },
-  {
-   "cell_type": "code",
-   "execution_count": null,
-   "id": "pharmaceutical-sussex",
-   "metadata": {},
-   "outputs": [],
-   "source": [
-    "users = [np.random.randint(0, 50) for i in range(1000)]\n",
-    "items = [np.random.randint(0, 50) for i in range(1000)]\n",
-    "values = [1 for i in range(1000)]\n",
-    "pageviews = csr_matrix((values, (users, items)), shape=(50, 50))\n",
-    "pageviews = to_binary(pageviews)\n"
-   ]
-  },
-  {
-   "cell_type": "code",
-   "execution_count": null,
-   "id": "southern-cooler",
-   "metadata": {},
-   "outputs": [],
-   "source": [
-    "algo = RandomizedSoftmaxPopularity(K=20, tau=0.10)"
-   ]
-  },
-  {
-   "cell_type": "code",
-   "execution_count": null,
-   "id": "general-korean",
-   "metadata": {},
-   "outputs": [],
-   "source": [
-    "algo.fit(pageviews)"
-   ]
-  },
-  {
-   "cell_type": "code",
-   "execution_count": null,
-   "id": "middle-intranet",
-   "metadata": {
-    "scrolled": true
-   },
-   "outputs": [],
-   "source": [
-    "algo.predict(pageviews).toarray()[0]"
-   ]
-  },
-  {
-   "cell_type": "code",
-   "execution_count": null,
-   "id": "altered-ocean",
-   "metadata": {},
-   "outputs": [],
-   "source": []
-  },
-  {
-   "cell_type": "markdown",
-   "id": "going-liver",
-   "metadata": {},
-   "source": [
-    "## Recency"
-   ]
-  },
-  {
-   "cell_type": "code",
-   "execution_count": null,
-   "id": "stunning-sharing",
-   "metadata": {},
-   "outputs": [],
-   "source": [
-    "import numpy as np\n",
-    "from scipy.sparse import csr_matrix, lil_matrix\n",
-    "\n",
-    "from recpack.algorithms.base import Algorithm\n",
-    "from recpack.matrix import InteractionMatrix\n",
-    "\n",
-    "class Recency(Algorithm):\n",
-    "    def _transform_fit_input(self, X):\n",
-    "        # X needs to be an InteractionMatrix for us to have access to\n",
-    "        # the time of interaction at fitting time\n",
-    "        self._assert_is_interaction_matrix(X)\n",
-    "        self._assert_has_timestamps(X)\n",
-    "        # No transformation needed\n",
-    "        return X\n",
-    "    \n",
-    "    def _fit(self, X:InteractionMatrix):\n",
-    "        # data.timestamps gives a pandas MultiIndex object, indexed by user and item,\n",
-    "        # we drop the index, and group by just the item index\n",
-    "        # then we select the maximal timestamp from this groupby\n",
-    "        max_ts_per_item = X.timestamps.reset_index().groupby('iid')['ts'].max()\n",
-    "\n",
-    "        # apply min_max normalisation\n",
-    "        recency = np.zeros(X.shape[1])\n",
-    "        recency[max_ts_per_item.index] = max_ts_per_item.values\n",
-    "\n",
-    "        most_recent = np.max(recency)\n",
-    "        least_recent = np.min(recency)\n",
-    "\n",
-    "        recency = (recency - least_recent) / (most_recent - least_recent)\n",
-    "        self.recency_ = recency.copy()\n",
-    "        \n",
-    "    def _predict(self, X: csr_matrix):\n",
-    "        results = lil_matrix(X.shape)\n",
-    "\n",
-    "        users = get_users(X)\n",
-    "\n",
-    "        results[users] = self.recency_\n",
-    "\n",
-    "        return results.tocsr()\n",
-    "\n",
-    "        "
-   ]
-  },
-  {
-   "cell_type": "code",
-   "execution_count": null,
-   "id": "overall-heater",
-   "metadata": {},
-   "outputs": [],
-   "source": [
-    "num_users = 50\n",
-    "num_items = 100\n",
-    "num_interactions = 5000\n",
-    "\n",
-    "min_t = 0\n",
-    "max_t = 500\n",
-    "\n",
-    "USER_IX = InteractionMatrix.USER_IX\n",
-    "ITEM_IX = InteractionMatrix.ITEM_IX\n",
-    "TIMESTAMP_IX = \"ts\"\n",
-    "\n",
-    "\n",
-    "def data_m():\n",
-    "    np.random.seed(42)\n",
-    "\n",
-    "    input_dict = {\n",
-    "        InteractionMatrix.USER_IX: [np.random.randint(0, num_users) for _ in range(0, num_interactions)],\n",
-    "        InteractionMatrix.ITEM_IX: [\n",
-    "            np.random.randint(0, num_items) for _ in range(0, num_interactions)\n",
-    "        ],\n",
-    "        InteractionMatrix.TIMESTAMP_IX: [\n",
-    "            np.random.randint(min_t, max_t) for _ in range(0, num_interactions)\n",
-    "        ],\n",
-    "    }\n",
-    "\n",
-    "    df = pd.DataFrame.from_dict(input_dict)\n",
-    "    df.drop_duplicates([InteractionMatrix.USER_IX, InteractionMatrix.ITEM_IX], inplace=True)\n",
-    "    data = InteractionMatrix(\n",
-    "        df, InteractionMatrix.ITEM_IX, InteractionMatrix.USER_IX, timestamp_ix=InteractionMatrix.TIMESTAMP_IX\n",
-    "    )\n",
-    "    return data\n",
-    "\n",
-    "data = data_m()"
-   ]
-  },
-  {
-   "cell_type": "code",
-   "execution_count": null,
-   "id": "engaging-batch",
-   "metadata": {},
-   "outputs": [],
-   "source": [
-    "algo = Recency()\n",
-    "algo.fit(data)"
-   ]
-  },
-  {
-   "cell_type": "code",
-   "execution_count": null,
-   "id": "colonial-joshua",
-   "metadata": {},
-   "outputs": [],
-   "source": [
-    "algo.predict(data).toarray()"
-   ]
-  },
-  {
-   "cell_type": "code",
-   "execution_count": null,
-   "id": "regional-fiction",
-   "metadata": {},
-   "outputs": [],
-   "source": []
-  },
-  {
-   "cell_type": "code",
-   "execution_count": null,
-   "id": "moderate-sierra",
-   "metadata": {},
-   "outputs": [],
-   "source": []
-  },
-  {
-   "cell_type": "code",
-   "execution_count": null,
-   "id": "recent-short",
-   "metadata": {},
-   "outputs": [],
-   "source": []
-  },
-  {
-   "cell_type": "markdown",
-   "id": "therapeutic-glass",
-   "metadata": {},
-   "source": [
-    "## Torch algo"
-   ]
-  },
-  {
-   "cell_type": "code",
-   "execution_count": null,
-   "id": "perceived-membership",
-   "metadata": {},
-   "outputs": [],
-   "source": [
-    "from typing import List\n",
-    "\n",
-    "import numpy as np\n",
-    "from scipy.sparse import csr_matrix, lil_matrix\n",
-    "import torch\n",
-    "import torch.nn as nn\n",
-    "import torch.optim as optim\n",
-    "\n",
-    "\n",
-    "from recpack.algorithms.base import TorchMLAlgorithm\n",
-    "from recpack.algorithms.stopping_criterion import StoppingCriterion\n",
-    "\n",
-    "class MFModule(nn.Module):\n",
-    "    \"\"\"MF torch module, encodes the embeddings and the forward functionality.\n",
-    "\n",
-    "    :param num_users: the amount of users\n",
-    "    :type num_users: int\n",
-    "    :param num_items: the amount of items\n",
-    "    :type num_items: int\n",
-    "    :param num_components: The size of the embedding per user and item, defaults to 100\n",
-    "    :type num_components: int, optional\n",
-    "    \"\"\"\n",
-    "\n",
-    "    def __init__(self, num_users, num_items, num_components=100):\n",
-    "        super().__init__()\n",
-    "\n",
-    "        self.num_components = num_components\n",
-    "        self.num_users = num_users\n",
-    "        self.num_items = num_items\n",
-    "\n",
-    "        self.user_embedding = nn.Embedding(num_users, num_components)  # User embedding\n",
-    "        self.item_embedding = nn.Embedding(num_items, num_components)  # Item embedding\n",
-    "\n",
-    "        self.std = 1 / num_components ** 0.5\n",
-    "        # Initialise embeddings to a random start\n",
-    "        nn.init.normal_(self.user_embedding.weight, std=self.std)\n",
-    "        nn.init.normal_(self.item_embedding.weight, std=self.std)\n",
-    "\n",
-    "    def forward(\n",
-    "        self, user_tensor: torch.Tensor, item_tensor: torch.Tensor\n",
-    "    ) -> torch.Tensor:\n",
-    "        \"\"\"\n",
-    "        Compute dot-product of user embedding (w_u) and item embedding (h_i)\n",
-    "        for every user and item pair in user_tensor and item_tensor.\n",
-    "\n",
-    "        :param user_tensor: [description]\n",
-    "        :type user_tensor: [type]\n",
-    "        :param item_tensor: [description]\n",
-    "        :type item_tensor: [type]\n",
-    "        \"\"\"\n",
-    "        w_u = self.user_embedding(user_tensor)\n",
-    "        h_i = self.item_embedding(item_tensor)\n",
-    "\n",
-    "        return w_u.matmul(h_i.T)\n",
-    "\n",
-    "def my_loss(true_sim, predicted_sim):\n",
-    "    \"\"\"Computes the total absolute error from predicted compared to true,\n",
-    "    and averages over all users\n",
-    "    \"\"\"\n",
-    "    return torch.mean(torch.sum(torch.abs(true_sim - predicted_sim), axis=1))\n",
-    "\n",
-    "\n",
-    "class SillyMF(TorchMLAlgorithm):\n",
-    "    def __init__(self, batch_size, max_epochs, learning_rate, num_components=100):\n",
-    "        super().__init__(\n",
-    "            batch_size=batch_size,\n",
-    "            max_epochs=max_epochs,\n",
-    "            learning_rate=learning_rate,\n",
-    "            stopping_criterion='recall',\n",
-    "            seed=42\n",
-    "        )\n",
-    "        self.num_components = num_components\n",
-    "\n",
-    "    def _init_model(self, X:csr_matrix):\n",
-    "        num_users, num_items = X.shape\n",
-    "        self.model_ = MFModule(\n",
-    "            num_users, num_items, num_components=self.num_components\n",
-    "        ).to(self.device)\n",
-    "\n",
-    "        # We'll use a basic SGD optimiser\n",
-    "        self.optimizer = optim.SGD(self.model_.parameters(), lr=self.learning_rate)\n",
-    "        self.steps = 0\n",
-    "\n",
-    "    def _train_epoch(self, X):\n",
-    "        losses = []\n",
-    "        item_tensor = torch.arange(X.shape[1]).to(self.device)\n",
-    "        for users in get_batches(get_users(X), batch_size=self.batch_size):\n",
-    "            self.optimizer.zero_grad()\n",
-    "            user_tensor = torch.LongTensor(users).to(self.device)\n",
-    "            scores = self.model_.forward(user_tensor, item_tensor)\n",
-    "            expected_scores = naive_sparse2tensor(X[users])\n",
-    "            loss = my_loss(expected_scores, scores)\n",
-    "            \n",
-    "            # Backwards propagation of the loss\n",
-    "            loss.backward()\n",
-    "            losses.append(loss.item())\n",
-    "            # Update the weight according to the gradients.\n",
-    "            # All automated thanks to torch.\n",
-    "            self.optimizer.step()\n",
-    "            self.steps += 1\n",
-    "        return losses\n",
-    "            \n",
-    "    def _batch_predict(self, X: csr_matrix, users: List[int] = None) -> np.ndarray:\n",
-    "        \"\"\"Predict scores for matrix X, given the selected users.\n",
-    "\n",
-    "        If there are no selected users, you can assume X is a full matrix,\n",
-    "        and users can be retrieved as the nonzero indices in the X matrix.\n",
-    "\n",
-    "        :param X: Matrix of user item interactions\n",
-    "        :type X: csr_matrix\n",
-    "        :param users: users selected for recommendation\n",
-    "        :type users: List[int]\n",
-    "        :return: dense matrix of scores per user item pair.\n",
-    "        :rtype: np.ndarray\n",
-    "        \"\"\"\n",
-    "        X_pred = lil_matrix(X.shape)\n",
-    "\n",
-    "        if users is None:\n",
-    "            users = get_users(X)\n",
-    "\n",
-    "        # Turn the np arrays and lists to torch tensors\n",
-    "        user_tensor = torch.LongTensor(users).to(self.device)\n",
-    "        item_tensor = torch.arange(X.shape[1]).to(self.device)\n",
-    "\n",
-    "        X_pred[users] = self.model_(user_tensor, item_tensor).detach().cpu().numpy()\n",
-    "        return X_pred.tocsr()\n",
-    "    "
-   ]
-  },
-  {
-   "cell_type": "code",
-   "execution_count": null,
-   "id": "modern-rolling",
-   "metadata": {},
-   "outputs": [],
-   "source": [
-    "from recpack.scenarios import Timed\n",
-    "\n",
-    "algo = SillyMF(10, 3, 0.5, num_components=20)\n",
-    "\n",
-    "sc = Timed(400, t_validation=300, validation=True)\n",
-    "sc.split(data)\n",
-    "algo.fit(sc.training_data, sc.validation_data)\n"
-   ]
-  },
-  {
-   "cell_type": "code",
-   "execution_count": null,
-   "id": "ruled-tumor",
-   "metadata": {},
-   "outputs": [],
-   "source": [
-    "algo.predict(sc.test_data[0]).toarray()"
-   ]
-  },
-  {
-   "cell_type": "code",
-   "execution_count": null,
-   "id": "apparent-revelation",
-   "metadata": {},
-   "outputs": [],
-   "source": []
-  },
-  {
-   "cell_type": "markdown",
-   "id": "promising-browser",
-   "metadata": {},
-   "source": [
-    "## SVD"
-   ]
-  },
-  {
-   "cell_type": "code",
-   "execution_count": null,
-   "id": "available-companion",
-   "metadata": {},
-   "outputs": [],
-   "source": [
-    "import numpy as np\n",
-    "from scipy.sparse import csr_matrix, lil_matrix, diags\n",
-    "from sklearn.decomposition import TruncatedSVD\n",
-    "\n",
-    "from recpack.algorithms.base import FactorizationAlgorithm\n",
-    "\n",
-    "class SVD(FactorizationAlgorithm):\n",
-    "    \"\"\"Singular Value Decomposition as dimension reduction recommendation algorithm.\n",
-    "\n",
-    "    SVD computed using the TruncatedSVD implementation from sklearn.\n",
-    "    U x Sigma x V = X\n",
-    "    U are the user features, and the item features are computed as Sigma x V.\n",
-    "\n",
-    "    :param num_components: The size of the latent dimension\n",
-    "    :type num_components: int\n",
-    "\n",
-    "    :param random_state: The seed for the random state to allow for comparison\n",
-    "    :type random_state: int\n",
-    "    \"\"\"\n",
-    "\n",
-    "    def __init__(self, num_components=100, random_state=42):\n",
-    "        super().__init__(num_components=num_components)\n",
-    "\n",
-    "        self.random_state = random_state\n",
-    "\n",
-    "    def _fit(self, X: csr_matrix):\n",
-    "        model = TruncatedSVD(\n",
-    "            n_components=self.num_components, n_iter=7, random_state=self.random_state\n",
-    "        )\n",
-    "        # Factorization computes U x Sigma x V\n",
-    "        # U are the user features,\n",
-    "        # Sigma x V are the item features.\n",
-    "        self.user_embedding_ = model.fit_transform(X)\n",
-    "\n",
-    "        V = model.components_\n",
-    "        sigma = diags(model.singular_values_)\n",
-    "        self.item_embedding_ = sigma @ V\n",
-    "\n",
-    "        return self"
-   ]
-  },
-  {
-   "cell_type": "code",
-   "execution_count": null,
-   "id": "uniform-description",
-   "metadata": {},
-   "outputs": [],
-   "source": [
-    "algo = SVD(num_components = 20)"
-   ]
-  },
-  {
-   "cell_type": "code",
-   "execution_count": null,
-   "id": "rapid-walker",
-   "metadata": {},
-   "outputs": [],
-   "source": [
-    "algo.fit(data)"
-   ]
-  },
-  {
-   "cell_type": "code",
-   "execution_count": null,
-   "id": "southeast-biology",
-   "metadata": {},
-   "outputs": [],
-   "source": [
-    "algo.predict(data)"
-   ]
-  },
-  {
-   "cell_type": "markdown",
-   "id": "183c0975",
-   "metadata": {},
-   "source": [
-    "# Use with pipelines"
-   ]
-  },
-  {
-   "cell_type": "code",
-   "execution_count": null,
-   "id": "f29c458e",
-   "metadata": {},
-   "outputs": [],
-   "source": [
-    "from recpack.pipelines import ALGORITHM_REGISTRY\n",
-    "\n",
-    "ALGORITHM_REGISTRY.register(SillyMF.__name__, SillyMF)\n"
-   ]
-  },
-  {
-   "cell_type": "code",
-   "execution_count": null,
-   "id": "100b8dbc",
-   "metadata": {},
-   "outputs": [],
-   "source": [
-    "from recpack.pipelines import PipelineBuilder\n",
-    "\n",
-    "pipeline_builder = PipelineBuilder()\n",
-    "\n",
-    "pipeline_builder.set_data_from_scenario(sc.training_data)\n"
-   ]
-  },
-  {
-   "cell_type": "code",
-   "execution_count": null,
-   "id": "e30cd32e",
-   "metadata": {},
-   "outputs": [],
-   "source": [
-    "# Add the baseline algorithms\n",
-    "# Grid parameters will be optimised using grid search before final evaluation\n",
-    "pipeline_builder.add_algorithm('ItemKNN', grid={'K': [10, 20]})\n",
-    "pipeline_builder.add_algorithm('EASE', grid={'l2': [10, 100, 1000], 'alpha': [0, 0.1, 0.5]})\n"
-   ]
-  },
-  {
-   "cell_type": "code",
-   "execution_count": null,
-   "id": "4e33b121",
-   "metadata": {},
-   "outputs": [],
-   "source": [
-    "# Add our new algorithm\n",
-    "# Optimising learning rate and num_components\n",
-    "# setting fixed values for max_epochs and batch_size\n",
-    "pipeline_builder.add_algorithm(\n",
-    "    'SillyMF',\n",
-    "    grid={\n",
-    "        'learning_rate': [0.1, 0.01, 0.3], \n",
-    "        'num_components': [100, 200, 400]\n",
-    "    },\n",
-    "    params={\n",
-    "        'max_epochs': 5,\n",
-    "        'batch_size': 1024\n",
-    "    }\n",
-    ")\n"
-   ]
-  },
-  {
-   "cell_type": "code",
-   "execution_count": null,
-   "id": "8b796655",
-   "metadata": {
-    "scrolled": true
-   },
-   "outputs": [],
-   "source": [
-    "# Add NDCG and Recall to be evaluated at 10, 20\n",
-    "pipeline_builder.add_metric('NormalizedDiscountedCumulativeGainK', [10, 20])\n",
-    "pipeline_builder.add_metric('RecallK', [10, 20])\n"
-   ]
-  },
-  {
-   "cell_type": "code",
-   "execution_count": null,
-   "id": "724268a8",
-   "metadata": {},
-   "outputs": [],
-   "source": [
-    "pipeline_builder.set_optimisation_metric('RecallK', 10)"
-   ]
-  },
-  {
-   "cell_type": "code",
-   "execution_count": null,
-   "id": "9d38af0d",
-   "metadata": {},
-   "outputs": [],
-   "source": [
-    "pipeline = pipeline_builder.build()\n"
-   ]
-  },
-  {
-   "cell_type": "code",
-   "execution_count": null,
-   "id": "78e68161",
-   "metadata": {},
-   "outputs": [],
-   "source": [
-    "pipeline.run()"
-   ]
-  },
-  {
-   "cell_type": "code",
-   "execution_count": null,
-   "id": "808f2eaf",
-   "metadata": {},
-   "outputs": [],
-   "source": [
-    "pipeline.get_metrics()"
-   ]
-  },
-  {
-   "cell_type": "code",
-   "execution_count": null,
-   "id": "6972db01",
-   "metadata": {},
-   "outputs": [],
-   "source": []
-  }
- ],
- "metadata": {
-  "kernelspec": {
-   "display_name": "Python 3 (ipykernel)",
-   "language": "python",
-   "name": "python3"
-  },
-  "language_info": {
-   "codemirror_mode": {
-    "name": "ipython",
-    "version": 3
-   },
-   "file_extension": ".py",
-   "mimetype": "text/x-python",
-   "name": "python",
-   "nbconvert_exporter": "python",
-   "pygments_lexer": "ipython3",
-   "version": "3.9.2"
-  }
- },
- "nbformat": 4,
- "nbformat_minor": 5
->>>>>>> cc704bc0
 }