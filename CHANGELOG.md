--- conflicted
+++ resolved
@@ -9,15 +9,16 @@
 
 ## [0.2.1] 
 
-* Scenarios with random components, can now get a seed set, to allow exact recreation of splits.
-<<<<<<< HEAD
-* `optimisation_results` property added to Pipeline to allow users to inspect the results for the different hyperparameters that were tried.
-=======
-* Added DummyDataset for easy testing purposes.
+### Dependency Update
 * Removed dependency on numba
     * Removed numba decorators in shared account implementation. 
       It's potentially slower now, which we don't consider a problem since it is in the experimental module.
->>>>>>> a571509b
+
+### Additions
+* You can set the seed for scenarios with random components. This allows exact recreation of splits for reproducability.
+* Added DummyDataset for easy testing purposes.
+* `optimisation_results` property added to Pipeline to allow users to inspect the results for the different hyperparameters that were tried.
+
 ## [0.2.0] - ![](https://img.shields.io/date/1630311485.svg?label=2021-8-30) 
 
 ### Additions
