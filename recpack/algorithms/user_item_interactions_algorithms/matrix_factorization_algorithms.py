--- conflicted
+++ resolved
@@ -12,12 +12,6 @@
     def __init__(self, K=100):
         super().__init__()
         self.K = K
-<<<<<<< HEAD
-
-        # self.similarity_matrix_ = None
-=======
-        self.similarity_matrix = None
->>>>>>> 1cdb4e83
 
     def fit(self, X):
         pass
@@ -32,10 +26,6 @@
             scores = scipy.sparse.csr_matrix(scores)
 
         return scores
-
-    # @property
-    # def name(self):
-    #     return f"MF_K_{self.K}"
 
 
 class NMF(MF):
@@ -54,18 +44,6 @@
         self.similarity_matrix_ = H.T @ H
         return self
 
-<<<<<<< HEAD
-    # @property
-    # def name(self):
-    #     return f"NMF_K_{self.K}"
-=======
-        self._is_fit = True
-
-    @property
-    def name(self):
-        return f"NMF_K_{self.K}"
->>>>>>> 1cdb4e83
-
 
 class SVD(MF):
 
@@ -79,16 +57,4 @@
         V = model.components_
         sigma = scipy.sparse.diags(model.singular_values_)
         self.similarity_matrix_ = V.T @ sigma @ V
-        return self
-
-<<<<<<< HEAD
-    # @property
-    # def name(self):
-    #     return f"SVD_K_{self.K}"
-=======
-        self._is_fit = True
-
-    @property
-    def name(self):
-        return f"SVD_K_{self.K}"
->>>>>>> 1cdb4e83
+        return self