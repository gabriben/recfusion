--- conflicted
+++ resolved
@@ -1,5 +1,3 @@
-from collections import Counter, defaultdict
-import math
 import numpy as np
 import scipy
 from scipy.sparse import diags
@@ -42,13 +40,7 @@
         self.item_cosine_similarities_ = self.item_cosine_similarities_.multiply(mask)
         return self
 
-<<<<<<< HEAD
     def predict(self, X: scipy.sparse.csr_matrix, user_ids=None):
-=======
-        self._is_fit = True
-
-    def predict(self, X: scipy.sparse.csr_matrix):
->>>>>>> 1cdb4e83
         # Use total sum of similarities
         check_is_fitted(self)
         # TODO: Use average?
@@ -58,10 +50,6 @@
             scores = scipy.sparse.csr_matrix(scores)
 
         return scores
-
-    # @property
-    # def name(self):
-    #     return f"item_knn_{self.K}"
 
 
 class SharedAccount(ItemKNN):
@@ -110,13 +98,7 @@
         self.item_cosine_similarities_ = self.item_cosine_similarities_.multiply(mask)
         return self
 
-<<<<<<< HEAD
     def predict(self, X, user_ids=None):
-=======
-        self._is_fit = True
-
-    def predict(self, X):
->>>>>>> 1cdb4e83
         # Use total sum of similarities
         # TODO: Use average?
         check_is_fitted(self)
@@ -125,8 +107,4 @@
         if not isinstance(scores, scipy.sparse.csr_matrix):
             scores = scipy.sparse.csr_matrix(scores)
 
-        return scores
-
-    # @property
-    # def name(self):
-    #     return f"item_knn_{self.K}"+        return scores