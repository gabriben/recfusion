--- conflicted
+++ resolved
@@ -1,21 +1,13 @@
 from inspect import isgenerator
 from itertools import islice
 from math import ceil
-<<<<<<< HEAD
 from typing import Iterator, List, Iterable
-=======
-from typing import Iterator, List
->>>>>>> 5c3ddc71
 
 import numpy as np
 from scipy.sparse import csr_matrix
 import torch
 
-<<<<<<< HEAD
-from recpack.data.matrix import Matrix
-=======
-from recpack.data.matrix import to_binary
->>>>>>> 5c3ddc71
+from recpack.data.matrix import Matrix, to_binary
 
 
 def swish(x):
@@ -80,7 +72,6 @@
         # end_ix += batch_size
 
 
-
 def sample_rows(*args: csr_matrix, sample_size: int = 1000) -> List[csr_matrix]:
     """Samples rows from the matrices
 
