import logging
from math import ceil
<<<<<<< HEAD
=======

>>>>>>> 4f519c4f
import numpy as np
from scipy.sparse import csr_matrix
import torch

<<<<<<< HEAD

logger = logging.getLogger("recpack")

=======
>>>>>>> 4f519c4f

def swish(x):
    return x.mul(torch.sigmoid(x))


def log_norm_pdf(x, mu, logvar):
    return -0.5 * (logvar + np.log(2 * np.pi) + (x - mu).pow(2) / logvar.exp())


def naive_sparse2tensor(data: csr_matrix) -> torch.Tensor:
    """
    Naively converts sparse csr_matrix to torch Tensor.

    :param data: CSR matrix to convert
    :type data: csr_matrix
    :return: Torch Tensor representation of the matrix.
    :rtype: torch.Tensor
    """
    return torch.FloatTensor(data.toarray())


def naive_tensor2sparse(tensor: torch.Tensor) -> csr_matrix:
    """
    Converts torch Tensor to sparse csr_matrix.

    :param tensor: Torch Tensor representation of the matrix to convert.
    :type tensor: torch.Tensor
    :return: CSR matrix representation of the matrix.
    :rtype: csr_matrix
    """
    return csr_matrix(tensor.detach().numpy())


def get_users(data):
    return list(set(data.nonzero()[0]))


def get_batches(users, batch_size=1000):
    return [
        users[i * batch_size : min((i * batch_size) + batch_size, len(users))]
        for i in range(ceil(len(users) / batch_size))
<<<<<<< HEAD
    ]
=======
    ]


def sample(*args: csr_matrix, sample_size: int = 1000):
    """Samples rows from the matrices

    rows are sampled from the nonzero rows in the first csr_matrix argument.
    The return value will contain a matrix for each of the matrix arguments, with only the sampled rows nonzero.
    """
    nonzero_users = list(set(args[0].nonzero()[0]))
    users = np.random.choice(
        nonzero_users, size=min(sample_size, len(nonzero_users)), replace=False
    )

    sampled_matrices = []

    for mat in args:
        sampled_mat = csr_matrix(mat.shape)
        sampled_mat[users, :] = mat[users, :]

        sampled_matrices.append(sampled_mat)

    return sampled_matrices
>>>>>>> 4f519c4f
<|MERGE_RESOLUTION|>--- conflicted
+++ resolved
@@ -1,19 +1,9 @@
 import logging
 from math import ceil
-<<<<<<< HEAD
-=======
-
->>>>>>> 4f519c4f
 import numpy as np
 from scipy.sparse import csr_matrix
 import torch
 
-<<<<<<< HEAD
-
-logger = logging.getLogger("recpack")
-
-=======
->>>>>>> 4f519c4f
 
 def swish(x):
     return x.mul(torch.sigmoid(x))
@@ -55,9 +45,6 @@
     return [
         users[i * batch_size : min((i * batch_size) + batch_size, len(users))]
         for i in range(ceil(len(users) / batch_size))
-<<<<<<< HEAD
-    ]
-=======
     ]
 
 
@@ -80,5 +67,4 @@
 
         sampled_matrices.append(sampled_mat)
 
-    return sampled_matrices
->>>>>>> 4f519c4f
+    return sampled_matrices