import logging
import tempfile
from typing import Tuple
import warnings

import numpy as np
from scipy.sparse import csr_matrix
from sklearn.utils.validation import check_is_fitted
from torch import transpose

from tqdm import tqdm

import torch
import torch.nn as nn
import torch.optim as optim

from recpack.algorithms.base import Algorithm
from recpack.algorithms.samplers import warp_sample_pairs
from recpack.algorithms.util import (
    StoppingCriterion,
    EarlyStoppingException,
)
from recpack.data.matrix import Matrix, to_csr_matrix


logger = logging.getLogger("recpack")


# TODO: make WARP LOSS usable as stopping criterion
class CML(Algorithm):
    def __init__(
        self,
        num_components: int,
        margin: float,
        learning_rate: float,
        num_epochs: int,
        seed: int = 42,
        batch_size: int = 50000,
        U: int = 20,
        stopping_criterion: str = "recall",
        save_best_to_file=False,
<<<<<<< HEAD
        approximate_user_vectors=False,
=======
>>>>>>> 5d08f82f
        disentangle=False,
    ):
        """
        Pytorch Implementation of
        Cheng-Kang Hsieh et al., Collaborative Metric Learning. WWW2017
        http://www.cs.cornell.edu/~ylongqi/paper/HsiehYCLBE17.pdf

        Version without features, referred to as CML in the paper.

        :param num_components: Embedding dimension
        :type num_components: int
        :param margin: Hinge loss margin. Required difference in score, smaller than which we will consider a negative sample item in violation
        :type margin: float
        :param learning_rate: Learning rate for AdaGrad optimization
        :type learning_rate: float
        :param num_epochs: Number of epochs
        :type num_epochs: int
        :param seed: Random seed used for initialization, defaults to 42
        :type seed: int, optional
        :param batch_size: Sample batch size, defaults to 50000
        :type batch_size: int, optional
        :param U: Number of negative samples used in WARP loss function for every positive sample, defaults to 20
        :type U: int, optional
        :param stopping_criterion: Used to identify the best model computed thus far.
            The string indicates the name of the stopping criterion.
            Which criterions are available can be found at StoppingCriterion.FUNCTIONS
            Defaults to 'recall'
        :type stopping_criterion: str, optional
        :param save_best_to_file: If True, the best model is saved to disk after fit.
        :type save_best_to_file: bool
<<<<<<< HEAD
        :param approximate_user_vectors: If True, make an approximation of user vectors for unknown users.
        :type approximate_user_vectors: bool
=======
>>>>>>> 5d08f82f
        :param disentangle: Disentangle embedding dimensions by adding a covariance loss term to regularize.
        :type disentangle: bool
        """
        self.num_components = num_components
        self.margin = margin
        self.learning_rate = learning_rate
        self.num_epochs = num_epochs
        self.batch_size = batch_size
        self.seed = seed
        self.U = U
        if self.seed:
            torch.manual_seed(self.seed)
            np.random.seed(self.seed)

        cuda = torch.cuda.is_available()
        self.device = torch.device("cuda" if cuda else "cpu")

        self.save_best_to_file = save_best_to_file
        self.stopping_criterion = StoppingCriterion.create(stopping_criterion)
        self.approximate_user_vectors = approximate_user_vectors

        self.disentangle = disentangle

        self.disentangle = disentangle

    def __del__(self):
        """cleans up temp file"""
        self.best_model_.close()

    def _init_model(self, X):
        """
        Initialize model.

        :param num_users: Number of users.
        :type num_users: int
        :param num_items: Number of items.
        :type num_items: int
        """
        num_users, num_items = X.shape
        self.model_ = CMLTorch(
            num_users, num_items, num_components=self.num_components
        ).to(self.device)

        self.optimizer = optim.Adagrad(self.model_.parameters(), lr=self.learning_rate)

        self.known_users_ = set(X.nonzero()[0])

        self.best_model_ = tempfile.NamedTemporaryFile()
        torch.save(self.model_, self.best_model_)

    @property
    def filename(self):
        return f"{self.name}_loss_{self.stopping_criterion.best_value}.trch"

    # TODO: loading just the model is not enough to reuse it.
    # We also need known users etc. Pickling seems like a good way to go here.
    def load(self, filename: str):
        """Load a previously computed model.

        :param filename: path to file to load
        :type filename: str
        """
        with open(filename, "rb") as f:
            self.model_ = torch.load(f)

    def save(self):
        """Save the current model to disk"""
        with open(self.filename, "wb") as f:
            torch.save(self.model_, f)

    def _save_best(self):
        """Save the best model in a temp file"""

        # First removes the old saved file,
        # and then creates a new one in which the model is saved
        self.best_model_.close()
        self.best_model_ = tempfile.NamedTemporaryFile()
        torch.save(self.model_, self.best_model_)

    def _load_best(self):
        self.best_model_.seek(0)
        self.model_ = torch.load(self.best_model_)

    def fit(self, X: Matrix, validation_data: Tuple[Matrix, Matrix]):
        """
        Fit the model on the X dataset, and evaluate model quality on validation_data.

        :param X: The training data matrix
        :type X: Matrix
        :param validation_data: Validation data, as matrix to be used as input and matrix to be used as output
        :type validation_data: Tuple[csr_matrix, csr_matrix]
        """
        X, validation_data = to_csr_matrix((X, validation_data), binary=True)

        self._init_model(X)
        try:
            for epoch in range(self.num_epochs):
                self._train_epoch(X)
                self._evaluate(validation_data)
        except EarlyStoppingException:
            pass

        # Load the best of the models during training.
        self._load_best()

        # If saving turned on: save to file.
        if self.save_best_to_file:
            self.save()

        return self

    def _batch_predict(self, X: csr_matrix) -> csr_matrix:
        """
        Method for internal use only. Users should use `predict`.

        :param X: interaction matrix, should have same dimensions as the matrix the model was fit on.
        :type X: csr_matrix
        :raises an: AssertionError when the input and model's number of items and users are incongruent.
        :return: csr matrix of same shape, with recommendations.
        :rtype: csr_matrix
        """
        users = set(X.nonzero()[0])

        users_to_predict_for = users.intersection(self.known_users_)
        users_we_cannot_predict_for = users.difference(self.known_users_)

        if users_we_cannot_predict_for:
            warnings.warn(
                f"Cannot make predictions for users: {users_we_cannot_predict_for}. No embeddings for these users."
            )

        U = torch.LongTensor(list(users_to_predict_for)).repeat_interleave(
            self.model_.num_items
        )
        I = torch.arange(X.shape[1]).repeat(len(users_to_predict_for))

        num_interactions = U.shape[0]

        V = np.array([])

        for batch_ix in range(0, num_interactions, 10000):
            batch_U = U[batch_ix : min(num_interactions, batch_ix + 10000)].to(
                self.device
            )
            batch_I = I[batch_ix : min(num_interactions, batch_ix + 10000)].to(
                self.device
            )
            # Score = -distance
            batch_V = -self.model_.predict(batch_U, batch_I).detach().cpu().numpy()

            V = np.append(V, batch_V)

        X_pred = csr_matrix((V, (U.numpy(), I.numpy())), shape=X.shape)

        return X_pred

    def predict(self, X: Matrix) -> csr_matrix:
        """
        Predict recommendations for each user with at least a single event in their history.

        :param X: interaction matrix, should have same size as model.
        :type X: Matrix
        :raises an: AssertionError when the input and model's number of items and users are incongruent.
        :return: csr matrix of same shape, with recommendations.
        :rtype: csr_matrix
        """
        check_is_fitted(self)

        X = to_csr_matrix(X, binary=True)

        assert X.shape == (self.model_.num_users, self.model_.num_items)

        if self.approximate_user_vectors:
            # TODO Needs a better name
            self.approximate(X)

        X_pred = self._batch_predict(X)

        self._check_prediction(X_pred, X)

        return X_pred

    def _train_epoch(self, train_data: csr_matrix):
        """
        Train model for a single epoch. Uses sampler to generate samples,
        and loop through them in batches of self.batch_size.
        After each batch, update the parameters according to gradients.

        :param train_data: interaction matrix
        :type train_data: csr_matrix
        """
        train_loss = 0.0
        self.model_.train()

        for users, positives_batch, negatives_batch in tqdm(
            warp_sample_pairs(train_data, U=self.U, batch_size=self.batch_size)
        ):
            users = users.to(self.device)
            positives_batch = positives_batch.to(self.device)
            negatives_batch = negatives_batch.to(self.device)

            self.optimizer.zero_grad()

            current_batch_size = users.shape[0]

            dist_pos_interaction = self.model_.forward(users, positives_batch)
            dist_neg_interaction_flat = self.model_.forward(
                users.repeat_interleave(self.U),
                negatives_batch.reshape(current_batch_size * self.U, 1).squeeze(-1),
            )
            dist_neg_interaction = dist_neg_interaction_flat.reshape(
                current_batch_size, -1
            )

            loss = self._compute_loss(
                dist_pos_interaction.unsqueeze(-1), dist_neg_interaction
            )
            loss.backward()
            train_loss += loss.item()
            self.optimizer.step()

        logger.info(f"training loss = {train_loss}")

    def _evaluate(self, validation_data: Tuple[csr_matrix, csr_matrix]):
        """
        Perform evaluation step, samples get drawn
        from the validation data, and compute loss.

        If loss improved over previous epoch, store the model, and update best value.

        :param validation_data: validation data interaction matrix
        :type validation_data: Tuple[csr_matrix, csr_matrix]
        """
        self.model_.eval()
        with torch.no_grad():
            # Need to make a selection, otherwise this step is way too slow.
            val_data_in, val_data_out = validation_data
            nonzero_users = list(set(val_data_in.nonzero()[0]))
            validation_users = np.random.choice(
                nonzero_users, size=min(1000, len(nonzero_users)), replace=False
            )

            val_data_in_selection = csr_matrix(([], ([], [])), shape=val_data_in.shape)
            val_data_in_selection[validation_users, :] = val_data_in[
                validation_users, :
            ]

            val_data_out_selection = csr_matrix(([], ([], [])), shape=val_data_in.shape)
            val_data_out_selection[validation_users, :] = val_data_out[
                validation_users, :
            ]

            X_val_pred = self.predict(val_data_in_selection)
            X_val_pred[val_data_in_selection.nonzero()] = 0
            better = self.stopping_criterion.update(val_data_out_selection, X_val_pred)

            if better:
                self._save_best()

    def _compute_loss(
        self, dist_pos_interaction: torch.Tensor, dist_neg_interaction: torch.Tensor
    ) -> torch.Tensor:
        """
        Method for internal use only. Please use `warp_loss` or `covariance_loss`.

        Compute differentiable loss function.

        :param dist_pos_interaction: Tensor containing distances between positive sample pairs.
        :type dist_pos_interaction: torch.Tensor
        :param dist_neg_interaction: Tensor containing distance between negative sample pairs.
        :type dist_neg_interaction: torch.Tensor
        :return: 0-D Tensor containing computed loss value.
        :rtype: torch.Tensor
        """
        loss = warp_loss(
            dist_pos_interaction,
            dist_neg_interaction,
            self.margin,
            self.model_.num_items,
            self.U,
        )

        if self.disentangle:
            loss += covariance_loss(self.model_.H, self.model_.W)

        return loss

    def approximate(self, X: csr_matrix):
        """
        Approximate user embeddings by setting them to the average of item embeddings the user visited.

        :param X: [description]
        :type X: csr_matrix
        """
        U = set(X.nonzero()[0])
        users_to_approximate = U.difference(self.known_users_)

        for user in users_to_approximate:
            item_indices = X[user].nonzero()[1]
            self.model_.W_as_tensor[user] = self.model_.H(
                torch.LongTensor(item_indices)
            ).mean(axis=0)

        self.known_users_.update(users_to_approximate)


def covariance_loss(H: nn.Embedding, W: nn.Embedding) -> torch.Tensor:
    """
    Implementation of covariance loss as described in
    Cheng-Kang Hsieh et al., Collaborative Metric Learning. WWW2017
    http://www.cs.cornell.edu/~ylongqi/paper/HsiehYCLBE17.pdf

    The loss term is used to penalize covariance between embedding dimensions and
    thus disentangle these embedding dimensions.

    It is assumed H and W are embeddings in the same space.

    :param H: Item embedding
    :type H: nn.Embedding
    :param W: User Embedding
    :type W: nn.Embedding
    :return: Covariance loss term
    :rtype: torch.Tensor
    """
    W_as_tensor = next(W.parameters())
    H_as_tensor = next(H.parameters())

<<<<<<< HEAD
=======
def covariance_loss(H: nn.Embedding, W: nn.Embedding) -> torch.Tensor:

    W_as_tensor = next(W.parameters())
    H_as_tensor = next(H.parameters())

>>>>>>> 5d08f82f
    # Concatenate them together. They live in the same metric space, so share the same dimensions.
    X = torch.cat([W_as_tensor, H_as_tensor], dim=0)

    # Zero mean
    X = X - X.mean(dim=0)

    cov = X.matmul(X.T)

    # Per element covariance, excluding the variance of individual random variables.
    return cov.fill_diagonal_(0).sum() / (X.shape[0] * X.shape[1])


def warp_loss(
    dist_pos_interaction: torch.Tensor,
    dist_neg_interaction: torch.Tensor,
    margin: float,
    J: int,
    U: int,
) -> torch.Tensor:
<<<<<<< HEAD
    """
    Implementation of
    WARP loss as described in
    Cheng-Kang Hsieh et al., Collaborative Metric Learning. WWW2017
    http://www.cs.cornell.edu/~ylongqi/paper/HsiehYCLBE17.pdf
    based on
    J. Weston, S. Bengio, and N. Usunier. Large scale image annotation:
    learning to rank with joint word-image embeddings. Machine learning, 81(1):21–35, 2010.

    Adds a loss penalty for every negative sample that is not at least
    an amount of margin further away from the reference sample than a positive
    sample. This per sample loss penalty has a weight proportional to the
    amount of samples in the negative sample batch were "misclassified",
    i.e. closer than the positive sample.

    :param dist_pos_interaction: Tensor of distances between positive sample and reference sample.
    :type dist_pos_interaction: torch.Tensor
    :param dist_neg_interaction: Tensor of distances between negatives samples and reference sample.
    :type dist_neg_interaction: torch.Tensor
    :param margin: Required margin between positive and negative sample.
    :type margin: float
    :param J: Total number of items in the dataset.
    :type J: int
    :param U: Number of negative samples used for every positive sample.
    :type U: int
    :return: 0-D Tensor containing WARP loss.
    :rtype: torch.Tensor
    """
=======
>>>>>>> 5d08f82f
    dist_diff_pos_neg_margin = margin + dist_pos_interaction - dist_neg_interaction

    # Largest number is "most wrongly classified", f.e.
    # pos = 0.1, margin = 0.1, neg = 0.15 => 0.1 + 0.1 - 0.15 = 0.05 > 0
    # pos = 0.1, margin = 0.1, neg = 0.08 => 0.1 + 0.1 - 0.08 = 0.12 > 0
    most_wrong_neg_interaction, _ = dist_diff_pos_neg_margin.max(dim=-1)

    most_wrong_neg_interaction[most_wrong_neg_interaction < 0] = 0

    M = (dist_diff_pos_neg_margin > 0).sum(axis=-1).float()
    # M * J / U =~ rank(pos_i)
    w = torch.log((M * J / U) + 1)

    loss = (most_wrong_neg_interaction * w).sum()

    return loss


class CMLTorch(nn.Module):
    """
    Implementation of CML in PyTorch.

    :param num_users: the amount of users
    :type num_users: int
    :param num_items: the amount of items
    :type num_items: int
    :param num_components: The size of the embedding per user and item, defaults to 100
    :type num_components: int, optional
    """

    def __init__(self, num_users: int, num_items: int, num_components: int = 100):
        super().__init__()

        self.num_components = num_components
        self.num_users = num_users
        self.num_items = num_items

        self.W = nn.Embedding(num_users, num_components)  # User embedding
        self.H = nn.Embedding(num_items, num_components)  # Item embedding

        self.std = 1 / num_components ** 0.5
        # Initialise embeddings to a random start
        nn.init.normal_(self.W.weight, std=self.std)
        nn.init.normal_(self.H.weight, std=self.std)

        self.pdist = nn.PairwiseDistance(p=2)

    def forward(self, U: torch.Tensor, I: torch.Tensor) -> torch.Tensor:
        """
        Compute Euclidian distance between user embedding (w_u) and item embedding (h_i)
        for every user and item pair in U and I.

        :param U: User identifiers.
        :type U: torch.Tensor
        :param I: Item identifiers.
        :type I: torch.Tensor
        :return: Euclidian distances between user-item pairs.
        :rtype: torch.Tensor
        """
        w_U = self.W(U)
        h_I = self.H(I)

        # U and I are unrolled -> [u=0, i=1, i=2, i=3] -> [0, 1], [0, 2], [0,3]

        return self.pdist(w_U, h_I)

    @property
    def W_as_tensor(self):

        if not hasattr(self, "_W_as_tensor"):
            self._W_as_tensor = self.W.state_dict()["weight"]

        return self._W_as_tensor

    @W_as_tensor.setter
    def W_as_tensor(self, value):
        self._W_as_tensor = value

    def predict(self, U: torch.Tensor, I: torch.Tensor) -> torch.Tensor:
        """
        Compute Euclidian distance between the !! already calculated !!
        user embedding (w_u) and item embedding (h_i)
        for every user and item pair in U and I.
        Can also make meaningful predictions for unknown users if their embeddings
        were approximated.

        :param U: User identifiers.
        :type U: torch.Tensor
        :param I: Item identifiers.
        :type I: torch.Tensor
        :return: Euclidian distances between user-item pairs.
        :rtype: torch.Tensor
        """

        w_U = self.W_as_tensor[U]
        h_I = self.H(I)

        # U and I are unrolled -> [u=0, i=1, i=2, i=3] -> [0, 1], [0, 2], [0,3]

        return self.pdist(w_U, h_I)<|MERGE_RESOLUTION|>--- conflicted
+++ resolved
@@ -39,10 +39,7 @@
         U: int = 20,
         stopping_criterion: str = "recall",
         save_best_to_file=False,
-<<<<<<< HEAD
         approximate_user_vectors=False,
-=======
->>>>>>> 5d08f82f
         disentangle=False,
     ):
         """
@@ -73,11 +70,8 @@
         :type stopping_criterion: str, optional
         :param save_best_to_file: If True, the best model is saved to disk after fit.
         :type save_best_to_file: bool
-<<<<<<< HEAD
         :param approximate_user_vectors: If True, make an approximation of user vectors for unknown users.
         :type approximate_user_vectors: bool
-=======
->>>>>>> 5d08f82f
         :param disentangle: Disentangle embedding dimensions by adding a covariance loss term to regularize.
         :type disentangle: bool
         """
@@ -405,14 +399,6 @@
     W_as_tensor = next(W.parameters())
     H_as_tensor = next(H.parameters())
 
-<<<<<<< HEAD
-=======
-def covariance_loss(H: nn.Embedding, W: nn.Embedding) -> torch.Tensor:
-
-    W_as_tensor = next(W.parameters())
-    H_as_tensor = next(H.parameters())
-
->>>>>>> 5d08f82f
     # Concatenate them together. They live in the same metric space, so share the same dimensions.
     X = torch.cat([W_as_tensor, H_as_tensor], dim=0)
 
@@ -432,7 +418,6 @@
     J: int,
     U: int,
 ) -> torch.Tensor:
-<<<<<<< HEAD
     """
     Implementation of
     WARP loss as described in
@@ -461,8 +446,6 @@
     :return: 0-D Tensor containing WARP loss.
     :rtype: torch.Tensor
     """
-=======
->>>>>>> 5d08f82f
     dist_diff_pos_neg_margin = margin + dist_pos_interaction - dist_neg_interaction
 
     # Largest number is "most wrongly classified", f.e.
