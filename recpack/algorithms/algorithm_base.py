--- conflicted
+++ resolved
@@ -1,18 +1,12 @@
 import scipy.sparse
-<<<<<<< HEAD
 import numpy as np
 from sklearn.base import BaseEstimator
-=======
-from recpack.utils import get_logger
->>>>>>> 1cdb4e83
 
 
 class Algorithm(BaseEstimator):
 
     def __init__(self):
         super().__init__()
-        self.logger = get_logger()
-        self._is_fit = False
 
     @property
     def name(self):
@@ -36,8 +30,4 @@
         pass
 
     def load(self, filename):
-        pass
-
-    @property
-    def is_fit(self):
-        return self._is_fit+        pass