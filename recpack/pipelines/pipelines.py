--- conflicted
+++ resolved
@@ -1,19 +1,17 @@
 from collections import defaultdict
+from typing import Tuple, Union
 
 import scipy.sparse
 import numpy as np
 
+from tqdm.auto import tqdm
+
 from recpack.metrics import RecallK, MeanReciprocalRankK, NDCGK
-from recpack.utils import get_logger
+from recpack.utils import logger
 from recpack.data_matrix import DataM
-<<<<<<< HEAD
 import recpack.experiment as experiment
 from recpack.splitters.splitter_base import FoldIterator
-
-from tqdm.auto import tqdm
-=======
 from recpack.algorithms.torch_algorithms.vaes import MultVAE
->>>>>>> 1cdb4e83
 
 
 class MetricRegistry:
@@ -29,7 +27,6 @@
         self.metric_names = metric_names
 
         self.algorithms = algorithms
-        self.logger = get_logger()
 
         for algo in algorithms:
             for m in self.metric_names:
@@ -39,7 +36,7 @@
     def _create(self, algorithm_name, metric_name, K):
         metric = self.METRICS[metric_name](K)
         self.registry[algorithm_name][f"{metric_name}_K_{K}"] = metric
-        self.logger.debug(f"Metric {metric_name} created for algorithm {algorithm_name}")
+        logger.debug(f"Metric {metric_name} created for algorithm {algorithm_name}")
         return
 
     def __getitem__(self, key):
@@ -51,7 +48,7 @@
                 self.register(metric_factory.create(K), algo.identifier, f"{identifier}@{K}")
 
     def register(self, metric, algorithm_name, metric_name):
-        self.logger.debug(f"Metric {metric_name} created for algorithm {algorithm_name}")
+        logger.debug(f"Metric {metric_name} created for algorithm {algorithm_name}")
         self.registry[algorithm_name][metric_name] = metric
 
     @property
@@ -93,7 +90,7 @@
         self.K_values = K_values
         self.metric_registry = MetricRegistry(algorithms, metric_names, K_values)
 
-    def run(self, train_X, test_data_in, test_data_out, train_y=None, batch_size=1000):
+    def run(self, train_data: Union[Tuple[DataM, DataM], DataM], test_data: Tuple[DataM, DataM], validation_data: Tuple[DataM, DataM] = None, batch_size=1000):
         """
         Run the pipeline with the input data.
         This will use the different components in the pipeline to:
@@ -110,50 +107,47 @@
                        you should use this one to give it that information.
         :type data_2: `recpack.DataM`
         """
-        X = train_X.binary_values
-        y = train_y.binary_values if train_y else None
 
-<<<<<<< HEAD
-        self.train(X, y)
-        self.eval(test_data_in, test_data_out, batch_size)
-=======
+        if isinstance(train_data, DataM):
+            X = train_data.binary_values
+            y = None
+        else:
+            X = train_data[0].binary_values
+            y = train_data[1].binary_values
+
+        self.train(X, y=y, validation_data=validation_data)
+        self.eval(test_data[0], test_data[1], batch_size)
+
+    def train(self, X, y=None, validation_data=None):
         for algo in self.algorithms:
-            # Only pass the sparse training interaction matrix to algo
-            if not algo.is_fit:
-                if isinstance(algo, MultVAE):
-                    algo.fit(self.scenario.training_data.binary_values, self.scenario.validation_data[0].binary_values, self.scenario.validation_data[1].binary_values)
-                else:
-                    algo.fit(self.scenario.training_data.binary_values)
->>>>>>> 1cdb4e83
-
-    def train(self, X, y=None):
-        for algo in self.algorithms:
-            get_logger().debug(f"Training algo {algo.identifier}")
-            if y is not None:
-                algo.fit(X, y)
+            logger.debug(f"Training algo {algo.identifier}")
+            if y is not None and validation_data is not None:
+                algo.fit(X, y=y, validation_data=validation_data)
+            elif y is not None:
+                algo.fit(X, y=y)
+            elif validation_data is not None:
+                algo.fit(X, validation_data=validation_data)
             else:
                 algo.fit(X)
 
     def eval(self, data_in, data_out, batch_size):
         for _in, _out, user_ids in tqdm(FoldIterator(data_in, data_out, batch_size=batch_size)):
-            get_logger().debug(f"start evaluation batch")
+            logger.debug(f"start evaluation batch")
             for algo in self.algorithms:
                 metrics = self.metric_registry[algo.identifier]
 
-                get_logger().debug(f"predicting batch with algo {algo.identifier}")
+                logger.debug(f"predicting batch with algo {algo.identifier}")
                 X_pred = algo.predict(_in, user_ids=user_ids)
-                if scipy.sparse.issparse(X_pred):
-                    # to dense format
-                    X_pred = X_pred.toarray()
-                else:
-                    # ensure ndarray instead of matrix
-                    X_pred = np.asarray(X_pred)
-                get_logger().debug(f"finished predicting batch with algo {algo.identifier}")
+
+                if not scipy.sparse.issparse(X_pred):
+                    X_pred = scipy.sparse.csr_matrix(X_pred)
+
+                logger.debug(f"finished predicting batch with algo {algo.identifier}")
 
                 for metric in metrics.values():
                     metric.update(X_pred, _out)
 
-            get_logger().debug(f"end evaluation batch")
+            logger.debug(f"end evaluation batch")
 
     def get(self):
         return self.metric_registry.metrics
@@ -170,7 +164,7 @@
         """
         super().__init__(algorithms, metric_names, K_values)
 
-    def train(self, X, y=None):
+    def train(self, X, y=None, validation_data=None):
         # first experiment forks current one, following ones for parent of current
         above = 0
 
@@ -182,9 +176,13 @@
             for param, value in algo.get_params().items():
                 experiment.log_param(param, value)
 
-            get_logger().debug(f"Training algo {algo.identifier}")
-            if y is not None:
-                algo.fit(X, y)
+            logger.debug(f"Training algo {algo.identifier}")
+            if y is not None and validation_data is not None:
+                algo.fit(X, y=y, validation_data=validation_data)
+            elif y is not None:
+                algo.fit(X, y=y)
+            elif validation_data is not None:
+                algo.fit(X, validation_data=validation_data)
             else:
                 algo.fit(X)
 
