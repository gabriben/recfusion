--- conflicted
+++ resolved
@@ -169,7 +169,6 @@
         d._download_dataset()
 
 
-<<<<<<< HEAD
 @pytest.mark.parametrize(
     "additional_columns_to_load, event_types, num_events, final_shape",
     [
@@ -224,7 +223,8 @@
     # We can't just download this dataset, since it requires Kaggle access
     with pytest.raises(NotImplementedError):
         d._download_dataset()
-=======
+
+
 def test_dummy_dataset():
     d = datasets.DummyDataset(seed=42)
 
@@ -265,5 +265,4 @@
     assert im.shape == (
         df[d.USER_IX].nunique() - users_removed,
         items_kept.enough_interactions.sum(),
-    )
->>>>>>> a571509b
+    )